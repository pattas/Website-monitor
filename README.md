# Flask Website Uptime & Details Monitor

[![License: MIT](https://img.shields.io/badge/License-MIT-yellow.svg)](https://opensource.org/licenses/MIT) <!-- Optional License Badge -->

A web application built with Flask and Python to monitor website uptime, response time, SSL/domain expiration, and perform diagnostic checks.

## Features

*   **User Authentication:** Secure user registration and login system.
*   **URL Monitoring:** Add, view, and delete URLs to monitor.
*   **Dashboard Overview:** Displays a list of monitored URLs with current status indicators (OK, Warning, Error).
*   **Background Checks:** Uses APScheduler integrated with Flask to periodically check:
    *   Website accessibility (Status Code) & Response time (frequently)
    *   SSL Certificate Expiry (daily)
    *   Domain Name Expiry (WHOIS lookup, daily)
*   **Detailed View:** Dedicated page for each URL showing:
    *   Current status and last check time.
    *   SSL and Domain expiry dates (with days remaining).
    *   Uptime statistics (calculated for the last 24 hours and 7 days).
    *   Response time history chart (last 24 hours).
    *   Table of recent check history.
*   **Manual Scans (with Rate Limiting):**
    *   Button to manually refresh SSL/Domain expiry data (max once per ~24h).
    *   Button to run a full diagnostic scan (RDAP, DNS Records, Traceroute) (max once per ~24h).
*   **Data Visualization:** Interactive charts using Chart.js.
*   **Modern UI:** Clean interface using Bootstrap 5 (Bootswatch Pulse theme) and Font Awesome icons.
*   **PDF Export:** Export detailed URL monitoring data (including last full scan results) to a PDF report.

## Screenshot


![image](https://github.com/user-attachments/assets/90edc8bc-a81d-403a-954c-66b63d053bd1)
![image](https://github.com/user-attachments/assets/92b40180-85dc-4fb4-bb5a-c73aeb1967d7)
![image](https://github.com/user-attachments/assets/b4b456d8-ad44-4e58-845a-8bf8cc1d6f30)
![image](https://github.com/user-attachments/assets/7a8b4aee-b565-45cf-b159-ea8146163680)



## Technologies Used

*   **Backend:** Python 3, Flask
*   **Database:** SQLite (default), SQLAlchemy ORM, Flask-Migrate
*   **Authentication:** Flask-Login
*   **Forms:** Flask-WTF
*   **HTTP Requests:** requests
*   **SSL Checks:** cryptography, ssl, socket
*   **WHOIS Lookup:** python-whois
*   **RDAP Lookup:** ipwhois
*   **DNS Lookup:** dnspython
*   **Diagnostics:** subprocess (for traceroute)
*   **Frontend:** HTML, CSS, JavaScript
*   **UI Framework:** Bootstrap 5 (Bootswatch Pulse theme)
*   **Charting:** Chart.js (with date-fns adapter)
*   **Icons:** Font Awesome
*   **Templating:** Jinja2
*   **PDF Generation:** WeasyPrint
*   **Configuration:** python-dotenv (.env file)

## Prerequisites

*   Python 3 (version 3.8 or higher recommended)
*   `pip` (Python package installer)
*   `git` (for cloning the repository)
*   `traceroute` or `tcptraceroute` command-line tool (The app tries `tcptraceroute` first, then may fall back depending on OS/permissions):
    *   **Debian/Ubuntu:** `sudo apt update && sudo apt install traceroute tcptraceroute`
    *   **Fedora/CentOS:** `sudo dnf install traceroute tcptraceroute`
    *   **macOS:** Via Homebrew (`brew install traceroute tcptraceroute`)
    *   **Windows:** Uses built-in `tracert`.
*   **WeasyPrint System Dependencies:** `WeasyPrint` requires system libraries for rendering (Pango, Cairo, etc.). Installation methods vary by OS:
    *   **Debian/Ubuntu:** `sudo apt install build-essential python3-dev python3-pip python3-setuptools python3-wheel python3-cffi libcairo2 libpango-1.0-0 libpangocairo-1.0-0 libgdk-pixbuf2.0-0 libffi-dev shared-mime-info`
    *   **Fedora/CentOS:** `sudo dnf install python3-devel python3-pip python3-setuptools python3-wheel python3-cffi cairo pango gdk-pixbuf2 libffi-devel`
    *   **macOS:** `brew install pango gdk-pixbuf libffi`
    *   **Windows:** Refer to the WeasyPrint documentation for Windows installation specifics.

## Setup and Installation

1.  **Clone the repository:**
    ```bash
    git clone <your-repository-url>
    cd <repository-directory-name>
    ```

2.  **Create and activate a virtual environment:**
    *   **Linux/macOS:**
        ```bash
        python3 -m venv venv
        source venv/bin/activate
        ```
    *   **Windows (cmd):**
        ```bash
        python -m venv venv
        venv\Scripts\activate.bat
        ```
    *   **Windows (PowerShell):**
        ```bash
        python -m venv venv
        .\venv\Scripts\Activate.ps1
        ```
        *(Note: You might need to adjust PowerShell execution policy: `Set-ExecutionPolicy -ExecutionPolicy RemoteSigned -Scope Process`)*

3.  **Install dependencies:**
    ```bash
    pip install -r requirements.txt
    ```

4.  **Initialize and migrate the database:**
    *   Set the Flask application environment variable:
        *   **Linux/macOS:** `export FLASK_APP=app:app`
        *   **Windows (cmd):** `set FLASK_APP=app:app`
        *   **Windows (PowerShell):** `$env:FLASK_APP = "app:app"`
    *   Initialize the migration repository (only if the `migrations` folder doesn't exist):
        ```bash
        flask db init
        ```
    *   Generate the initial migration script:
        ```bash
        flask db migrate -m "Initial database migration"
        ```
    *   Apply the migration to create the database tables:
        ```bash
        flask db upgrade
        ```
        *(This creates the `app.db` SQLite file if it doesn't exist and applies schema changes)*

5.  **Create a `.env` file:**
    Create a file named `.env` in the project root directory (this is **required** for security).
    Add a `SECRET_KEY` for Flask session security:
    ```dotenv
    SECRET_KEY='your-very-secret-and-random-key-here'
    # You could also override DATABASE_URL here if you switch from SQLite
    # DATABASE_URL='postgresql://user:password@host:port/dbname'
    ```
    A default secret key is **not** provided for security reasons.

## Running the Application

The Flask application runs both the web server and the background monitoring tasks using APScheduler.

<<<<<<< HEAD
1.  **Activate the virtual environment:**
    *   (See Step 2 in Setup)

2.  **Set Flask environment variable:**
    *   (See Step 4 in Setup)

3.  **Run the Flask application:**
    ```bash
    flask run
    ```
    *   The application (web interface and background scheduler) will start.
    *   It will typically be available at `http://127.0.0.1:5000`.
    *   Background checks will start running automatically based on their schedules.

## Usage

1.  Open your web browser and navigate to `http://127.0.0.1:5000`.
=======
1.  **The Background Monitoring Script:**
    This script performs the periodic checks.
    Open a terminal, activate the virtual environment (`source venv/bin/activate`), and run:
    ```bash
    python monitor.py
    ```
    *   This script needs to run continuously in the background.
    *   For long-term running on a server, consider using a process manager like `systemd`, `supervisor`, or running it inside a terminal multiplexer like `screen` or `tmux` (`screen -S monitor python monitor.py`, then detach with `Ctrl+A`, `D`).

2.  **The Flask Web Server:**
    This serves the web interface.
    Open *another* terminal, activate the virtual environment (`source venv/bin/activate`), ensure `FLASK_APP` is set, and run:
    ```bash
    flask run
    ```
    *   The application will typically be available at `http://127.0.0.1:5000` (or the port specified).

## Usage

1.  Open your web browser and navigate to `http://127.0.0.1:5000` (or the address provided by `flask run`).
>>>>>>> 7e683924
2.  **Register** a new user account.
3.  **Login** with your credentials.
4.  You will be redirected to the **Dashboard**.
5.  Use the **"Add New URL"** form to add websites you want to monitor (e.g., `https://google.com`). You can provide an optional friendly name.
<<<<<<< HEAD
6.  The dashboard list shows monitored URLs with a status icon (based on the latest background check).
7.  Click the **eye icon** (<i class="fas fa-eye"></i>) next to a URL to view its **Detail Page**.
=======
6.  The dashboard list shows monitored URLs with a status icon (based on the latest check from `monitor.py`).
7.  Click the **eye icon** (<i class="fas fa-eye"></i>) next to a URL to view the **Detail Page**.
>>>>>>> 7e683924
8.  The detail page shows current status, uptime stats, SSL/Domain expiry info, a response time chart, and recent check history.
9.  On the detail page, you can use the manual scan buttons:
    *   **"Refresh SSL/Domain"**: Triggers an immediate check for SSL and Domain expiry (limit: once per ~24h).
    *   **"Run Full Scan"**: Triggers RDAP, DNS, and Traceroute checks (limit: once per ~24h). Results are stored and displayed on the page.
    *   **"Export PDF"**: Downloads a PDF report containing URL details, uptime stats, recent history, and the results from the last full scan.

## Contributing

Contributions are welcome! Please feel free to submit a pull request or open an issue.

## License

This project is licensed under the MIT License - see the LICENSE file (if added) for details.<|MERGE_RESOLUTION|>--- conflicted
+++ resolved
@@ -1,202 +1,275 @@
 # Flask Website Uptime & Details Monitor
 
-[![License: MIT](https://img.shields.io/badge/License-MIT-yellow.svg)](https://opensource.org/licenses/MIT) <!-- Optional License Badge -->
-
-A web application built with Flask and Python to monitor website uptime, response time, SSL/domain expiration, and perform diagnostic checks.
-
-## Features
-
-*   **User Authentication:** Secure user registration and login system.
-*   **URL Monitoring:** Add, view, and delete URLs to monitor.
-*   **Dashboard Overview:** Displays a list of monitored URLs with current status indicators (OK, Warning, Error).
-*   **Background Checks:** Uses APScheduler integrated with Flask to periodically check:
-    *   Website accessibility (Status Code) & Response time (frequently)
-    *   SSL Certificate Expiry (daily)
-    *   Domain Name Expiry (WHOIS lookup, daily)
-*   **Detailed View:** Dedicated page for each URL showing:
-    *   Current status and last check time.
-    *   SSL and Domain expiry dates (with days remaining).
-    *   Uptime statistics (calculated for the last 24 hours and 7 days).
-    *   Response time history chart (last 24 hours).
-    *   Table of recent check history.
-*   **Manual Scans (with Rate Limiting):**
-    *   Button to manually refresh SSL/Domain expiry data (max once per ~24h).
-    *   Button to run a full diagnostic scan (RDAP, DNS Records, Traceroute) (max once per ~24h).
-*   **Data Visualization:** Interactive charts using Chart.js.
-*   **Modern UI:** Clean interface using Bootstrap 5 (Bootswatch Pulse theme) and Font Awesome icons.
-*   **PDF Export:** Export detailed URL monitoring data (including last full scan results) to a PDF report.
-
-## Screenshot
-
-
-![image](https://github.com/user-attachments/assets/90edc8bc-a81d-403a-954c-66b63d053bd1)
-![image](https://github.com/user-attachments/assets/92b40180-85dc-4fb4-bb5a-c73aeb1967d7)
-![image](https://github.com/user-attachments/assets/b4b456d8-ad44-4e58-845a-8bf8cc1d6f30)
-![image](https://github.com/user-attachments/assets/7a8b4aee-b565-45cf-b159-ea8146163680)
-
-
-
-## Technologies Used
+[![License: MIT](https://img.shields.io/badge/License-MIT-yellow.svg)](https://opensource.org/licenses/MIT)
+![Python Version](https://img.shields.io/badge/python-3.8+-blue.svg)
+![Flask Version](https://img.shields.io/badge/flask-2.x%20%7C%203.x-brightgreen.svg) <!-- Adjust Flask version if known -->
+
+A web application built with Flask and Python to monitor website uptime, response time, SSL/domain expiration, and perform diagnostic checks like RDAP, DNS lookups, and traceroute.
+
+## ✨ Features
+
+*   **🔒 User Authentication:** Secure registration and login.
+*   **➕ URL Management:** Add, view details, and remove URLs for monitoring.
+*   **📊 Dashboard:** Overview of monitored URLs with current status (OK, Warn, Error), name, and last check time.
+*   **⚙️ Background Monitoring:** Uses APScheduler for periodic checks:
+    *   **Frequent:** Website availability (Status Code) & Response Time.
+    *   **Daily (Configurable):** SSL Certificate & Domain Name Expiry (via WHOIS).
+*   **📈 Detailed URL View:**
+    *   Current status & last check timestamp.
+    *   SSL/Domain expiry dates & days remaining.
+    *   Uptime percentages (24 hours, 7 days).
+    *   Interactive response time chart (Chart.js, last 24 hours).
+    *   Recent monitoring history table.
+    *   Stored results from the last full diagnostic scan.
+*   **🔍 Manual Scans (Rate-Limited):**
+    *   Refresh SSL/Domain info (~24h cooldown).
+    *   Run full diagnostic scan (RDAP, DNS, Traceroute) (~24h cooldown).
+*   **📄 PDF Export:** Generate a PDF report for a specific URL, including details, history, uptime stats, and last scan results.
+*   **🎨 Modern UI:** Clean interface using Bootstrap 5 (Bootswatch Pulse) and Font Awesome.
+
+## 📖 Application Overview
+
+This application provides a centralized dashboard to monitor the health and status of multiple websites or web services. Key functionalities include:
+
+*   **Uptime Monitoring:** Regularly checks if your websites are online and accessible.
+*   **Performance Tracking:** Measures how quickly your websites respond.
+*   **SSL & Domain Health:** Checks the expiration dates of SSL certificates and domain names to prevent unexpected downtime or security warnings.
+*   **Diagnostics:** Performs deeper checks like RDAP (domain registration details), DNS record lookups, and traceroute (network path analysis) to help diagnose connectivity issues.
+*   **History & Reporting:** Keeps a log of checks, displays trends over time with charts, and allows exporting detailed reports to PDF.
+*   **User Management:** Supports multiple user accounts with secure login.
+
+It's designed for web administrators, developers, or anyone who needs to keep an eye on the availability and performance of web assets.
+
+## 📸 Screenshots
+
+*(Please add your own screenshots here after setting up the project and uploading them to your repository. Example placeholders below)*
+
+*   `![Dashboard Screenshot](dashboard.png)`
+*   `![URL Details Screenshot](details.png)`
+*   `![Login Screenshot](login.png)`
+*   `![PDF Export Example](pdf_example.png)`
+
+## 🛠️ Technologies Used
 
 *   **Backend:** Python 3, Flask
-*   **Database:** SQLite (default), SQLAlchemy ORM, Flask-Migrate
+*   **Database:** SQLAlchemy ORM, Flask-Migrate (SQLite default)
+*   **Scheduling:** APScheduler
 *   **Authentication:** Flask-Login
 *   **Forms:** Flask-WTF
-*   **HTTP Requests:** requests
-*   **SSL Checks:** cryptography, ssl, socket
-*   **WHOIS Lookup:** python-whois
-*   **RDAP Lookup:** ipwhois
-*   **DNS Lookup:** dnspython
-*   **Diagnostics:** subprocess (for traceroute)
-*   **Frontend:** HTML, CSS, JavaScript
-*   **UI Framework:** Bootstrap 5 (Bootswatch Pulse theme)
-*   **Charting:** Chart.js (with date-fns adapter)
-*   **Icons:** Font Awesome
-*   **Templating:** Jinja2
-*   **PDF Generation:** WeasyPrint
-*   **Configuration:** python-dotenv (.env file)
-
-## Prerequisites
-
-*   Python 3 (version 3.8 or higher recommended)
-*   `pip` (Python package installer)
-*   `git` (for cloning the repository)
-*   `traceroute` or `tcptraceroute` command-line tool (The app tries `tcptraceroute` first, then may fall back depending on OS/permissions):
-    *   **Debian/Ubuntu:** `sudo apt update && sudo apt install traceroute tcptraceroute`
-    *   **Fedora/CentOS:** `sudo dnf install traceroute tcptraceroute`
-    *   **macOS:** Via Homebrew (`brew install traceroute tcptraceroute`)
-    *   **Windows:** Uses built-in `tracert`.
-*   **WeasyPrint System Dependencies:** `WeasyPrint` requires system libraries for rendering (Pango, Cairo, etc.). Installation methods vary by OS:
-    *   **Debian/Ubuntu:** `sudo apt install build-essential python3-dev python3-pip python3-setuptools python3-wheel python3-cffi libcairo2 libpango-1.0-0 libpangocairo-1.0-0 libgdk-pixbuf2.0-0 libffi-dev shared-mime-info`
-    *   **Fedora/CentOS:** `sudo dnf install python3-devel python3-pip python3-setuptools python3-wheel python3-cffi cairo pango gdk-pixbuf2 libffi-devel`
-    *   **macOS:** `brew install pango gdk-pixbuf libffi`
-    *   **Windows:** Refer to the WeasyPrint documentation for Windows installation specifics.
-
-## Setup and Installation
-
-1.  **Clone the repository:**
-    ```bash
-    git clone <your-repository-url>
+*   **HTTP:** requests
+*   **SSL/Domain:** `cryptography`, `ssl`, `socket`, `python-whois`
+*   **Diagnostics:** `ipwhois` (RDAP), `dnspython` (DNS), `subprocess` (Traceroute)
+*   **PDF:** WeasyPrint
+*   **Frontend:** HTML, CSS, JavaScript, Jinja2, Bootstrap 5, Chart.js, Font Awesome
+*   **Configuration:** python-dotenv (`.env`)
+
+## 📋 Prerequisites
+
+*   **Python:** Version 3.8 or higher recommended.
+*   **pip:** Python package installer (usually comes with Python).
+*   **git:** For cloning and version control.
+*   **Traceroute:** A command-line traceroute utility (`traceroute`, `tcptraceroute`, or `tracert` on Windows) must be installed and accessible in the system's PATH.
+    *   *Linux (Debian/Ubuntu):* `sudo apt update && sudo apt install -y traceroute tcptraceroute`
+    *   *Linux (Fedora):* `sudo dnf install -y traceroute tcptraceroute`
+    *   *macOS (Homebrew):* `brew install traceroute tcptraceroute`
+*   **WeasyPrint Dependencies:** Required for PDF generation. Installation varies by OS. See [WeasyPrint Documentation](https://doc.courtbouillon.org/weasyprint/stable/install.html) for details. Common commands:
+    *   *Linux (Debian/Ubuntu):* `sudo apt install -y build-essential python3-dev python3-pip python3-setuptools python3-wheel python3-cffi libcairo2 libpango-1.0-0 libpangocairo-1.0-0 libgdk-pixbuf2.0-0 libffi-dev shared-mime-info`
+    *   *Linux (Fedora):* `sudo dnf install -y python3-devel python3-pip python3-setuptools python3-wheel python3-cffi cairo pango gdk-pixbuf2 libffi-devel`
+    *   *macOS (Homebrew):* `brew install pango gdk-pixbuf libffi`
+
+## 🚀 Setup & Installation
+
+1.  **Clone the Repository:**
+    ```bash
+    git clone <your-repository-url> # Replace with your repo URL after uploading
     cd <repository-directory-name>
     ```
 
-2.  **Create and activate a virtual environment:**
-    *   **Linux/macOS:**
+2.  **Create & Activate Virtual Environment:**
+    ```bash
+    # Linux/macOS
+    python3 -m venv venv
+    source venv/bin/activate
+
+    # Windows (cmd)
+    # python -m venv venv
+    # venv\Scripts\activate.bat
+
+    # Windows (PowerShell)
+    # python -m venv venv
+    # .\venv\Scripts\Activate.ps1
+    # (You might need: Set-ExecutionPolicy -ExecutionPolicy RemoteSigned -Scope Process)
+    ```
+
+3.  **Install Dependencies:**
+    ```bash
+    pip install -r requirements.txt
+    ```
+
+4.  **Configure Environment:**
+    *   Create a `.env` file in the project root:
+        ```dotenv
+        # --- Flask Secret Key (Required!) ---
+        # Generate a strong, random secret key for session security.
+        # Example (replace with your own!):
+        SECRET_KEY='generate_a_super_secret_random_string_here'
+
+        # --- Database URL (Optional) ---
+        # Defaults to SQLite (app.db in the instance folder).
+        # Uncomment and modify to use PostgreSQL, MySQL, etc.
+        # DATABASE_URL='postgresql://user:password@host:port/dbname'
+
+        # --- Check Intervals (Optional) ---
+        # Defaults are in config.py. Uncomment to override.
+        # STANDARD_CHECK_INTERVAL_MINUTES=5
+        # ADVANCED_CHECK_INTERVAL_HOURS=24
+        ```
+    *   **IMPORTANT:** The `.env` file contains sensitive information like your `SECRET_KEY`. Ensure it is **NEVER** committed to Git. (A `.gitignore` file is included to help prevent this).
+
+5.  **Initialize Database:**
+    *   Set the `FLASK_APP` environment variable (needed for `flask` commands):
         ```bash
-        python3 -m venv venv
-        source venv/bin/activate
+        # Linux/macOS
+        export FLASK_APP=app:app
+
+        # Windows (cmd)
+        # set FLASK_APP=app:app
+
+        # Windows (PowerShell)
+        # $env:FLASK_APP = "app:app"
         ```
-    *   **Windows (cmd):**
-        ```bash
-        python -m venv venv
-        venv\Scripts\activate.bat
-        ```
-    *   **Windows (PowerShell):**
-        ```bash
-        python -m venv venv
-        .\venv\Scripts\Activate.ps1
-        ```
-        *(Note: You might need to adjust PowerShell execution policy: `Set-ExecutionPolicy -ExecutionPolicy RemoteSigned -Scope Process`)*
-
-3.  **Install dependencies:**
-    ```bash
-    pip install -r requirements.txt
-    ```
-
-4.  **Initialize and migrate the database:**
-    *   Set the Flask application environment variable:
-        *   **Linux/macOS:** `export FLASK_APP=app:app`
-        *   **Windows (cmd):** `set FLASK_APP=app:app`
-        *   **Windows (PowerShell):** `$env:FLASK_APP = "app:app"`
-    *   Initialize the migration repository (only if the `migrations` folder doesn't exist):
-        ```bash
-        flask db init
-        ```
-    *   Generate the initial migration script:
-        ```bash
-        flask db migrate -m "Initial database migration"
-        ```
-    *   Apply the migration to create the database tables:
+    *   Apply database migrations (this creates `app.db` and tables):
         ```bash
         flask db upgrade
         ```
-        *(This creates the `app.db` SQLite file if it doesn't exist and applies schema changes)*
-
-5.  **Create a `.env` file:**
-    Create a file named `.env` in the project root directory (this is **required** for security).
-    Add a `SECRET_KEY` for Flask session security:
-    ```dotenv
-    SECRET_KEY='your-very-secret-and-random-key-here'
-    # You could also override DATABASE_URL here if you switch from SQLite
-    # DATABASE_URL='postgresql://user:password@host:port/dbname'
-    ```
-    A default secret key is **not** provided for security reasons.
-
-## Running the Application
-
-The Flask application runs both the web server and the background monitoring tasks using APScheduler.
-
-<<<<<<< HEAD
-1.  **Activate the virtual environment:**
-    *   (See Step 2 in Setup)
-
-2.  **Set Flask environment variable:**
-    *   (See Step 4 in Setup)
-
-3.  **Run the Flask application:**
+        *(If you ever need to reset/recreate migrations, delete the `migrations` folder and `app.db` file, then run `flask db init`, `flask db migrate -m "Initial migration"`, `flask db upgrade`)*
+
+## ▶️ Running the Application
+
+1.  Ensure your virtual environment is activated (Setup Step 2).
+2.  Ensure `FLASK_APP` is set (Setup Step 5).
+3.  Run the Flask development server:
     ```bash
     flask run
     ```
-    *   The application (web interface and background scheduler) will start.
-    *   It will typically be available at `http://127.0.0.1:5000`.
-    *   Background checks will start running automatically based on their schedules.
-
-## Usage
-
-1.  Open your web browser and navigate to `http://127.0.0.1:5000`.
-=======
-1.  **The Background Monitoring Script:**
-    This script performs the periodic checks.
-    Open a terminal, activate the virtual environment (`source venv/bin/activate`), and run:
-    ```bash
-    python monitor.py
-    ```
-    *   This script needs to run continuously in the background.
-    *   For long-term running on a server, consider using a process manager like `systemd`, `supervisor`, or running it inside a terminal multiplexer like `screen` or `tmux` (`screen -S monitor python monitor.py`, then detach with `Ctrl+A`, `D`).
-
-2.  **The Flask Web Server:**
-    This serves the web interface.
-    Open *another* terminal, activate the virtual environment (`source venv/bin/activate`), ensure `FLASK_APP` is set, and run:
-    ```bash
-    flask run
-    ```
-    *   The application will typically be available at `http://127.0.0.1:5000` (or the port specified).
-
-## Usage
-
-1.  Open your web browser and navigate to `http://127.0.0.1:5000` (or the address provided by `flask run`).
->>>>>>> 7e683924
-2.  **Register** a new user account.
-3.  **Login** with your credentials.
-4.  You will be redirected to the **Dashboard**.
-5.  Use the **"Add New URL"** form to add websites you want to monitor (e.g., `https://google.com`). You can provide an optional friendly name.
-<<<<<<< HEAD
-6.  The dashboard list shows monitored URLs with a status icon (based on the latest background check).
-7.  Click the **eye icon** (<i class="fas fa-eye"></i>) next to a URL to view its **Detail Page**.
-=======
-6.  The dashboard list shows monitored URLs with a status icon (based on the latest check from `monitor.py`).
-7.  Click the **eye icon** (<i class="fas fa-eye"></i>) next to a URL to view the **Detail Page**.
->>>>>>> 7e683924
-8.  The detail page shows current status, uptime stats, SSL/Domain expiry info, a response time chart, and recent check history.
-9.  On the detail page, you can use the manual scan buttons:
-    *   **"Refresh SSL/Domain"**: Triggers an immediate check for SSL and Domain expiry (limit: once per ~24h).
-    *   **"Run Full Scan"**: Triggers RDAP, DNS, and Traceroute checks (limit: once per ~24h). Results are stored and displayed on the page.
-    *   **"Export PDF"**: Downloads a PDF report containing URL details, uptime stats, recent history, and the results from the last full scan.
-
-## Contributing
-
-Contributions are welcome! Please feel free to submit a pull request or open an issue.
-
-## License
-
-This project is licensed under the MIT License - see the LICENSE file (if added) for details.+    *   The web application and the background scheduler will start automatically.
+    *   Open your web browser and navigate to the address shown in the terminal (usually `http://127.0.0.1:5000` or `http://localhost:5000`).
+
+## 📖 User Guide (How to Use the Monitor)
+
+1.  **Access the App:** Open the application URL (e.g., `http://127.0.0.1:5000`) in your browser.
+2.  **Register:** If you're a new user, click the "Register" link and create an account with a username and password.
+3.  **Login:** Use your registered credentials to log in.
+4.  **Dashboard View:** After logging in, you'll see the main Dashboard. Initially, it will be empty.
+5.  **Add a Website:**
+    *   Find the "Add New URL" section on the Dashboard.
+    *   Enter the full URL of the website you want to monitor (e.g., `https://www.example.com`). Make sure to include `http://` or `https://`.
+    *   Optionally, give it a friendly name (e.g., "Example Corp Website") for easier identification.
+    *   Click "Add URL".
+6.  **Monitoring Begins:** The application will start monitoring the added URL automatically in the background based on the configured intervals. The Dashboard will update periodically showing the current status (OK, Warning, Error), the URL name, and the time of the last check.
+7.  **View Details:**
+    *   On the Dashboard, find the URL you're interested in.
+    *   Click the **eye icon** (<i class="fas fa-eye"></i>) in the "Actions" column next to the URL.
+    *   This takes you to the **URL Detail Page**.
+8.  **Explore Details Page:**
+    *   **Key Stats:** See the current status, SSL/Domain expiry dates (and days remaining), and recent uptime percentages.
+    *   **Full Scan Results:** If a full scan has been run recently, you'll see sections for RDAP (domain registration info), DNS records, and Traceroute results. The RDAP data should now be nicely formatted.
+    *   **Response Time Chart:** An interactive chart shows the website's response time over the last 24 hours. Hover over points for exact times.
+    *   **Recent History:** A table lists the most recent checks, showing the timestamp, status code, response time, and any errors.
+9.  **Manual Actions (on Detail Page):**
+    *   **Refresh SSL/Domain:** Click this button to manually trigger an immediate check for SSL certificate and domain expiry information. *Note: This is usually rate-limited to once every 24 hours per URL.*
+    *   **Run Full Scan:** Click this to perform the RDAP, DNS, and Traceroute checks immediately. *Note: Also typically rate-limited.*
+    *   **Export PDF:** Click this to generate and download a PDF report containing all the details shown on the page.
+10. **Removing a URL:**
+    *   Go back to the **Dashboard**.
+    *   Find the URL you want to remove.
+    *   Click the **trash can icon** (<i class="fas fa-trash-alt"></i>) in the "Actions" column.
+    *   Confirm the deletion.
+
+## ⬆️ Uploading to GitHub
+
+Follow these steps to upload your project to a new GitHub repository:
+
+1.  **Ensure Git is Initialized:** If you haven't already, initialize Git in your project's root directory:
+    ```bash
+    git init
+    ```
+
+2.  **Create `.gitignore`:** Create a file named `.gitignore` in the project root. This file tells Git which files or directories to ignore. A good starting point:
+    ```gitignore
+    # Virtual environment
+    venv/
+    env/
+    */venv/
+    */env/
+    .venv
+
+    # Python cache
+    __pycache__/
+    *.py[cod]
+    *$py.class
+
+    # Database file (Default: instance/app.db)
+    app.db
+    *.sqlite
+    *.sqlite3
+    instance/
+
+    # Environment variables (VERY IMPORTANT!)
+    .env
+    *.env
+
+    # IDE / Editor specific
+    .idea/
+    .vscode/
+    *.suo
+    *.ntvs*
+    *.njsproj
+    *.sln
+    *.sw?
+
+    # OS specific
+    .DS_Store
+    Thumbs.db
+
+    # Build artifacts
+    dist/
+    build/
+    *.egg-info/
+
+    # Downloaded dependencies (WeasyPrint etc., if vendored)
+    # Add specific paths if needed
+    ```
+    **Verify:** Check that `app.db` (or the `instance` folder) and `.env` are listed in your `.gitignore`.
+
+3.  **Create a Repository on GitHub:** Go to [GitHub](https://github.com/) and create a new, empty repository. Do *not* initialize it with a README, .gitignore, or license file on GitHub initially, as you'll be pushing your local versions.
+
+4.  **Add Files to Git:** Stage all your project files (Git will automatically skip ignored files):
+    ```bash
+    git add .
+    ```
+
+5.  **Commit Files:** Create your first commit:
+    ```bash
+    git commit -m "Initial commit: Add project files"
+    ```
+
+6.  **Link Local Repo to GitHub:** Connect your local repository to the remote one you created on GitHub. Replace `<YourGitHubUsername>` and `<YourRepositoryName>`:
+    ```bash
+    git remote add origin https://github.com/<YourGitHubUsername>/<YourRepositoryName>.git
+    ```
+
+7.  **Push to GitHub:** Push your local `main` (or `master`) branch to the remote `origin`:
+    ```bash
+    git push -u origin main # Or 'master' if that's your default branch name
+    ```
+
+Your code should now be on GitHub! Remember to update the screenshot links in this README after uploading them to the repository.
+
+## 🙌 Contributing
+
+Contributions, issues, and feature requests are welcome!
+
+## 📜 License
+
+This project is licensed under the MIT License. See the `LICENSE` file (if present) for details.